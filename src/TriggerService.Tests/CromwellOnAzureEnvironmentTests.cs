--- conflicted
+++ resolved
@@ -1,4 +1,4 @@
-﻿// Copyright (c) Microsoft Corporation.
+// Copyright (c) Microsoft Corporation.
 // Licensed under the MIT License.
 
 using System;
@@ -165,11 +165,7 @@
         [TestMethod]
         [ExpectedException(typeof(ArgumentNullException), "must have data in the Trigger File")]
         public async Task ProcessBlobTrigger_Empty()
-<<<<<<< HEAD
             => await ProcessBlobTriggerWithMocksAsync(string.Empty);
-=======
-            => await ProcessBlobTriggerWithMocksAsync("");
->>>>>>> df9d5269
 
         [TestMethod]
         [ExpectedException(typeof(ArgumentNullException), "must have data in the Trigger File")]
