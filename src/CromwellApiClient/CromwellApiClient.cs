// Copyright (c) Microsoft Corporation.
// Licensed under the MIT License.

using System;
using System.Collections.Generic;
using System.Net.Http;
using System.Net.Http.Headers;
using System.Runtime.CompilerServices;
using System.Text;
using System.Threading.Tasks;

[assembly: InternalsVisibleTo("TriggerService.Tests")]
namespace CromwellApiClient
{
    public class CromwellApiClient : ICromwellApiClient
    {
        private const string Version = "v1";
        private static readonly string basePath = $"/api/workflows/{Version}";
        private static readonly HttpClient httpClient = new();
        private readonly string url;

        public CromwellApiClient(string baseUrl)
        {
            if (string.IsNullOrWhiteSpace(baseUrl))
            {
                throw new ArgumentException(null, nameof(baseUrl));
            }

            url = $"{baseUrl.TrimEnd('/')}{basePath}";
        }

        public string GetUrl()
<<<<<<< HEAD
	    => url;

        public async Task<GetLogsResponse> GetLogsAsync(Guid id)
	    => await GetAsync<GetLogsResponse>($"/{id}/logs");

        public async Task<GetOutputsResponse> GetOutputsAsync(Guid id)
	    => new GetOutputsResponse { Id = id, Json = await GetAsyncWithMediaType($"/{id}/outputs", "application/json") };

        public async Task<GetMetadataResponse> GetMetadataAsync(Guid id)
	    => new GetMetadataResponse { Id = id, Json = await GetAsyncWithMediaType($"/{id}/metadata?expandSubWorkflows=true", "application/json") };

        public async Task<GetStatusResponse> GetStatusAsync(Guid id)
	    => await GetAsync<GetStatusResponse>($"/{id}/status");

        public async Task<GetTimingResponse> GetTimingAsync(Guid id)
	    => new GetTimingResponse { Id = id, Html = await GetAsyncWithMediaType($"/{id}/timing", "text/html") };

        public async Task<PostAbortResponse> PostAbortAsync(Guid id)
	    => await PostAsync<PostAbortResponse>($"/{id}/abort", id);
=======
            => url;

        public async Task<GetLogsResponse> GetLogsAsync(Guid id)
            => await GetAsync<GetLogsResponse>($"/{id}/logs");

        public async Task<GetOutputsResponse> GetOutputsAsync(Guid id)
            => new GetOutputsResponse { Id = id, Json = await GetAsyncWithMediaType($"/{id}/outputs", "application/json") };

        public async Task<GetMetadataResponse> GetMetadataAsync(Guid id)
            => new GetMetadataResponse { Id = id, Json = await GetAsyncWithMediaType($"/{id}/metadata?expandSubWorkflows=true", "application/json") };

        public async Task<GetStatusResponse> GetStatusAsync(Guid id)
            => await GetAsync<GetStatusResponse>($"/{id}/status");

        public async Task<GetTimingResponse> GetTimingAsync(Guid id)
            => new GetTimingResponse { Id = id, Html = await GetAsyncWithMediaType($"/{id}/timing", "text/html") };

        public async Task<PostAbortResponse> PostAbortAsync(Guid id)
            => await PostAsync<PostAbortResponse>($"/{id}/abort", id);
>>>>>>> 23d2cdc5

        public async Task<PostWorkflowResponse> PostWorkflowAsync(
            string workflowSourceFilename,
            byte[] workflowSourceData,
            List<string> workflowInputsFilename,
            List<byte[]> workflowInputsData,
            string workflowOptionsFilename = null,
            byte[] workflowOptionsData = null,
            string workflowDependenciesFilename = null,
            byte[] workflowDependenciesData = null)
        {
            var files = AccumulatePostFiles(
                workflowSourceFilename,
                workflowSourceData,
                workflowInputsFilename,
                workflowInputsData,
                workflowOptionsFilename,
                workflowOptionsData,
                workflowDependenciesFilename,
                workflowDependenciesData);
            return await PostAsync<PostWorkflowResponse>(string.Empty, files);
        }

        internal static List<FileToPost> AccumulatePostFiles(
            string workflowSourceFilename,
            byte[] workflowSourceData,
            List<string> workflowInputsFilename,
            List<byte[]> workflowInputsData,
            string workflowOptionsFilename = null,
            byte[] workflowOptionsData = null,
            string workflowDependenciesFilename = null,
            byte[] workflowDependenciesData = null)
        {
            var files = new List<FileToPost> {
                new FileToPost(workflowSourceFilename, workflowSourceData, "workflowSource", removeTabs: true)
            };

            for (var i = 0; i < workflowInputsFilename.Count; i++)
            {
                var parameterName = i == 0 ? "workflowInputs" : "workflowInputs_" + (i + 1);
                files.Add(new FileToPost(workflowInputsFilename[i], workflowInputsData[i], parameterName, removeTabs: true));
            }

            if (workflowOptionsFilename is not null && workflowOptionsData is not null)
            {
                files.Add(new FileToPost(workflowOptionsFilename, workflowOptionsData, "workflowOptions", removeTabs: true));
            }

            if (workflowDependenciesFilename is not null && workflowDependenciesData is not null)
            {
                files.Add(new FileToPost(workflowDependenciesFilename, workflowDependenciesData, "workflowDependencies"));
            }

            return files;
        }

        public async Task<PostQueryResponse> PostQueryAsync(string queryJson)
<<<<<<< HEAD
	    => await PostAsync<PostQueryResponse>("/query", queryJson);

        private string GetApiUrl(string path)
	    => $"{url}{path}";
=======
            => await PostAsync<PostQueryResponse>("/query", queryJson);

        private string GetApiUrl(string path)
            => $"{url}{path}";
>>>>>>> 23d2cdc5

        private async Task<T> GetAsync<T>(string path)
        {
            HttpResponseMessage response = null;
            var url = string.Empty;

            try
            {
                url = GetApiUrl(path);
                response = await httpClient.GetAsync(url);
                response.EnsureSuccessStatusCode();
                return await response.Content.ReadAsAsync<T>();
            }
            catch (HttpRequestException httpRequestException)
            {
                var messageBuilder = new StringBuilder();
                messageBuilder.AppendLine($"URL: {url}");
                messageBuilder.AppendLine($"StatusCode: {response?.StatusCode}");
                messageBuilder.AppendLine($"Exception message: {httpRequestException.Message}");

                await AppendResponseBodyAsync(response, messageBuilder);

                throw new CromwellApiException(messageBuilder.ToString(), httpRequestException, response?.StatusCode);
            }
            catch (Exception exc)
            {
                throw new CromwellApiException(exc.Message, exc, response?.StatusCode);
            }
        }

        private async Task<string> GetAsyncWithMediaType(string path, string mediaType)
        {
            HttpResponseMessage response = null;
            var url = string.Empty;

            try
            {
                url = GetApiUrl(path);

                var request = new HttpRequestMessage()
                {
                    RequestUri = new Uri(url),
                    Method = HttpMethod.Get,
                };

                request.Headers.Accept.Add(new MediaTypeWithQualityHeaderValue(mediaType));
                response = await httpClient.SendAsync(request);
                response.EnsureSuccessStatusCode();
                return await response.Content.ReadAsStringAsync();
            }
            catch (HttpRequestException httpRequestException)
            {
                var messageBuilder = new StringBuilder();
                messageBuilder.AppendLine($"URL: {url}");
                messageBuilder.AppendLine($"StatusCode: {response?.StatusCode}");
                messageBuilder.AppendLine($"Exception message: {httpRequestException.Message}");

                await AppendResponseBodyAsync(response, messageBuilder);

                throw new CromwellApiException(messageBuilder.ToString(), httpRequestException, response?.StatusCode);
            }
            catch (Exception exc)
            {
                throw new CromwellApiException(exc.Message, exc, response?.StatusCode);
            }
        }

        private async Task<T> PostAsync<T>(string path, Guid id)
        {
            HttpResponseMessage response = null;
            var url = string.Empty;

            try
            {
                url = GetApiUrl(path);
                var content = new FormUrlEncodedContent(new[] { new KeyValuePair<string, string>("id", id.ToString()) });
                response = await httpClient.PostAsync(url, content);
                response.EnsureSuccessStatusCode();
                return await response.Content.ReadAsAsync<T>();
            }
            catch (HttpRequestException httpRequestException)
            {
                var messageBuilder = new StringBuilder();
                messageBuilder.AppendLine($"URL: {url}");
                messageBuilder.AppendLine($"StatusCode: {response?.StatusCode}");
                messageBuilder.AppendLine($"Exception message: {httpRequestException.Message}");

                await AppendResponseBodyAsync(response, messageBuilder);

                throw new CromwellApiException(messageBuilder.ToString(), httpRequestException, response?.StatusCode);
            }
            catch (Exception exc)
            {
                throw new CromwellApiException(exc.Message, exc, response?.StatusCode);
            }
        }

        private async Task<T> PostAsync<T>(string path, string body)
        {
            HttpResponseMessage response = null;
            var url = string.Empty;

            try
            {
                url = GetApiUrl(path);
                response = await httpClient.PostAsync(url, new StringContent(body, Encoding.UTF8, "application/json"));
                response.EnsureSuccessStatusCode();
                return await response.Content.ReadAsAsync<T>();
            }
            catch (HttpRequestException httpRequestException)
            {
                var messageBuilder = new StringBuilder();
                messageBuilder.AppendLine($"URL: {url}");
                messageBuilder.AppendLine($"StatusCode: {response?.StatusCode}");
                messageBuilder.AppendLine($"Exception message: {httpRequestException.Message}");

                await AppendResponseBodyAsync(response, messageBuilder);

                throw new CromwellApiException(messageBuilder.ToString(), httpRequestException, response?.StatusCode);
            }
            catch (Exception exc)
            {
                throw new CromwellApiException(exc.Message, exc, response?.StatusCode);
            }
        }

        private async Task<T> PostAsync<T>(string path, IEnumerable<FileToPost> files)
        {
            HttpResponseMessage response = null;
            var url = string.Empty;

            try
            {
                url = GetApiUrl(path);
                var content = new MultipartFormDataContent();

                foreach (var file in files)
                {
                    var contentPart = new ByteArrayContent(file.Data);
                    content.Add(contentPart, file.ParameterName, file.Filename);
                }

                response = await httpClient.PostAsync(url, content);
                response.EnsureSuccessStatusCode();
                return await response.Content.ReadAsAsync<T>();
            }
            catch (HttpRequestException httpRequestException)
            {
                var messageBuilder = new StringBuilder();
                messageBuilder.AppendLine($"URL: {url}");
                messageBuilder.AppendLine($"StatusCode: {response?.StatusCode}");
                messageBuilder.AppendLine($"Exception message: {httpRequestException.Message}");

                await AppendResponseBodyAsync(response, messageBuilder);

                throw new CromwellApiException(messageBuilder.ToString(), httpRequestException, response?.StatusCode);
            }
            catch (Exception exc)
            {
                throw new CromwellApiException(exc.Message, exc, response?.StatusCode);
            }
        }

        private static async Task AppendResponseBodyAsync(HttpResponseMessage response, StringBuilder messageBuilder)
        {
            try
            {
                // Attempt to append the response body for additional error info
                var contents = await response.Content.ReadAsStringAsync();
                messageBuilder.AppendLine(contents);
            }
            catch
            {
                // Ignore exceptions. Retrieve extra error info only if possible
            }
        }

        internal class FileToPost
        {
            public string ParameterName { get; set; }
            public string Filename { get; set; }
            public byte[] Data { get; set; }

            internal FileToPost(string filename, byte[] data, string parameterName, bool removeTabs = false)
            {
                this.Filename = filename;
                this.ParameterName = parameterName;

                this.Data = removeTabs ? EncodeToUtf8AndRemoveTabsAndDecode(data) : data;
            }

            /// <summary>
            /// Encodes a byte array to Utf8, removes tabs, and decodes back to a byte array.
            /// As of 1/10/2020, Cromwell has a bug that requires tabs to be removed from JSON data
            /// https://github.com/broadinstitute/cromwell/issues/3487
            /// </summary>
            /// <param name="data">The byte array of the file</param>
            /// <returns>A new byte array of the file</returns>
            private static byte[] EncodeToUtf8AndRemoveTabsAndDecode(byte[] data)
            {
                if (data?.Length == 0)
                {
                    return data;
                }

                return Encoding.UTF8.GetBytes(Encoding.UTF8.GetString(data).Replace("\t", " ")); // Simply removing an embedded tab may change the meaning and break JSON. The safest option is to replace one kind of whitespace with another.
            }
        }
    }
}<|MERGE_RESOLUTION|>--- conflicted
+++ resolved
@@ -30,27 +30,6 @@
         }
 
         public string GetUrl()
-<<<<<<< HEAD
-	    => url;
-
-        public async Task<GetLogsResponse> GetLogsAsync(Guid id)
-	    => await GetAsync<GetLogsResponse>($"/{id}/logs");
-
-        public async Task<GetOutputsResponse> GetOutputsAsync(Guid id)
-	    => new GetOutputsResponse { Id = id, Json = await GetAsyncWithMediaType($"/{id}/outputs", "application/json") };
-
-        public async Task<GetMetadataResponse> GetMetadataAsync(Guid id)
-	    => new GetMetadataResponse { Id = id, Json = await GetAsyncWithMediaType($"/{id}/metadata?expandSubWorkflows=true", "application/json") };
-
-        public async Task<GetStatusResponse> GetStatusAsync(Guid id)
-	    => await GetAsync<GetStatusResponse>($"/{id}/status");
-
-        public async Task<GetTimingResponse> GetTimingAsync(Guid id)
-	    => new GetTimingResponse { Id = id, Html = await GetAsyncWithMediaType($"/{id}/timing", "text/html") };
-
-        public async Task<PostAbortResponse> PostAbortAsync(Guid id)
-	    => await PostAsync<PostAbortResponse>($"/{id}/abort", id);
-=======
             => url;
 
         public async Task<GetLogsResponse> GetLogsAsync(Guid id)
@@ -70,7 +49,6 @@
 
         public async Task<PostAbortResponse> PostAbortAsync(Guid id)
             => await PostAsync<PostAbortResponse>($"/{id}/abort", id);
->>>>>>> 23d2cdc5
 
         public async Task<PostWorkflowResponse> PostWorkflowAsync(
             string workflowSourceFilename,
@@ -128,17 +106,10 @@
         }
 
         public async Task<PostQueryResponse> PostQueryAsync(string queryJson)
-<<<<<<< HEAD
-	    => await PostAsync<PostQueryResponse>("/query", queryJson);
-
-        private string GetApiUrl(string path)
-	    => $"{url}{path}";
-=======
             => await PostAsync<PostQueryResponse>("/query", queryJson);
 
         private string GetApiUrl(string path)
             => $"{url}{path}";
->>>>>>> 23d2cdc5
 
         private async Task<T> GetAsync<T>(string path)
         {
