// Copyright (c) Microsoft Corporation.
// Licensed under the MIT License.

using System;
using System.Collections.Generic;
using System.Linq;

namespace TesApi.Web
{
    /// <summary>
    /// Utility class that provides mapping between VM names and billing meters
    /// </summary>
    public static class AzureBillingUtils
    {
        /// <summary>
        /// Lists all VM sizes verified supported by Azure Batch, along with the family and billing meter names
        /// </summary>
        /// <returns>List of VM sizes</returns>
        public static List<(string VmSize, string FamilyName, string MeterName, string MeterSubCategory)> GetVmSizesSupportedByBatch()
            => VmSizesFamiliesAndMeters.Where(v => VerifiedVmSizes.Contains(v.VmSize, StringComparer.OrdinalIgnoreCase)).ToList();

        private static IEnumerable<(string VmSize, string FamilyName, string MeterName, string MeterSubCategory)> VmSizesFamiliesAndMeters => new[]
        {
            ("Standard_A10", "standardA8_A11Family", "A10", "A Series"),
            ("Standard_A11", "standardA8_A11Family", "A11", "A Series"),
            ("Standard_A2", "standardA0_A7Family", "A2", "A Series"),
            ("Standard_A2_v2", "standardAv2Family", "A2 v2", "Av2 Series"),
            ("Standard_A2m_v2", "standardAv2Family", "A2m v2", "Av2 Series"),
            ("Standard_A3", "standardA0_A7Family", "A3", "A Series"),
            ("Standard_A4", "standardA0_A7Family", "A4", "A Series"),
            ("Standard_A4_v2", "standardAv2Family", "A4 v2", "Av2 Series"),
            ("Standard_A4m_v2", "standardAv2Family", "A4m v2", "Av2 Series"),
            ("Standard_A5", "standardA0_A7Family", "A5", "A Series"),
            ("Standard_A6", "standardA0_A7Family", "A6", "A Series"),
            ("Standard_A7", "standardA0_A7Family", "A7", "A Series"),
            ("Standard_A8", "standardA8_A11Family", "A8", "A Series"),
            ("Standard_A8_v2", "standardAv2Family", "A8 v2", "Av2 Series"),
            ("Standard_A8m_v2", "standardAv2Family", "A8m v2", "Av2 Series"),
            ("Standard_A9", "standardA8_A11Family", "A9", "A Series"),
            ("Standard_D1", "standardDFamily", "D1/DS1", "D/DS Series"),
            ("Standard_D1_v2", "standardDv2Family", "D1 v2/DS1 v2", "Dv2/DSv2 Series"),
            ("Standard_D11", "standardDFamily", "D11/DS11", "D/DS Series"),
            ("Standard_D11_v2", "standardDv2Family", "D11 v2/DS11 v2", "Dv2/DSv2 Series"),
            ("Standard_D12", "standardDFamily", "D12/DS12", "D/DS Series"),
            ("Standard_D12_v2", "standardDv2Family", "D12 v2/DS12 v2", "Dv2/DSv2 Series"),
            ("Standard_D13", "standardDFamily", "D13/DS13", "D/DS Series"),
            ("Standard_D13_v2", "standardDv2Family", "D13 v2/DS13 v2", "Dv2/DSv2 Series"),
            ("Standard_D14", "standardDFamily", "D14/DS14", "D/DS Series"),
            ("Standard_D14_v2", "standardDv2Family", "D14 v2/DS14 v2", "Dv2/DSv2 Series"),
            ("Standard_D15_v2", "standardDv2Family", "D15 v2/DS15 v2", "Dv2/DSv2 Series"),
            ("Standard_D16_v3", "standardDv3Family", "D16 v3/D16s v3", "Dv3/DSv3 Series"),
            ("Standard_D16a_v4", "standardDAv4Family", "D16a v4/D16as v4", "Dav4/Dasv4 Series"),
            ("Standard_D16as_v4", "standardDASv4Family", "D16a v4/D16as v4", "Dav4/Dasv4 Series"),
            ("Standard_D16d_v4", "standardDDv4Family", "D16d v4", "Ddv4 Series"),
            ("Standard_D16d_v5", "standardDdv5Family", "D16d v5", ""),
            ("Standard_D16ds_v4", "standardDDSv4Family", "D16ds v4", "Ddsv4 Series"),
            ("Standard_D16ds_v5", "standardDdsv5Family", "D16ds v5", ""),
            ("Standard_D16s_v3", "standardDSv3Family", "D16 v3/D16s v3", "Dv3/DSv3 Series"),
            ("Standard_D2", "standardDFamily", "D2/DS2", "D/DS Series"),
            ("Standard_D2_v2", "standardDv2Family", "D2 v2/DS2 v2", "Dv2/DSv2 Series"),
            ("Standard_D2_v3", "standardDv3Family", "D2 v3/D2s v3", "Dv3/DSv3 Series"),
            ("Standard_D2a_v4", "standardDAv4Family", "D2a v4/D2as v4", "Dav4/Dasv4 Series"),
            ("Standard_D2as_v4", "standardDASv4Family", "D2a v4/D2as v4", "Dav4/Dasv4 Series"),
            ("Standard_D2d_v4", "standardDDv4Family", "D2d v4", "Ddv4 Series"),
            ("Standard_D2d_v5", "standardDdv5Family", "D2d v5", ""),
            ("Standard_D2ds_v4", "standardDDSv4Family", "D2ds v4", "Ddsv4 Series"),
            ("Standard_D2ds_v5", "standardDdsv5Family", "D2ds v5", ""),
            ("Standard_D2s_v3", "standardDSv3Family", "D2 v3/D2s v3", "Dv3/DSv3 Series"),
            ("Standard_D3", "standardDFamily", "D3/DS3", "D/DS Series"),
            ("Standard_D3_v2", "standardDv2Family", "D3 v2/DS3 v2", "Dv2/DSv2 Series"),
            ("Standard_D32_v3", "standardDv3Family", "D32 v3/D32s v3", "Dv3/DSv3 Series"),
            ("Standard_D32a_v4", "standardDAv4Family", "D32a v4/D32as v4", "Dav4/Dasv4 Series"),
            ("Standard_D32as_v4", "standardDASv4Family", "D32a v4/D32as v4", "Dav4/Dasv4 Series"),
            ("Standard_D32d_v4", "standardDDv4Family", "D32d v4", "Ddv4 Series"),
            ("Standard_D32d_v5", "standardDdv5Family", "D32d v5", ""),
            ("Standard_D32ds_v4", "standardDDSv4Family", "D32ds v4", "Ddsv4 Series"),
            ("Standard_D32ds_v5", "standardDdsv5Family", "D32ds v5", ""),
            ("Standard_D32s_v3", "standardDSv3Family", "D32 v3/D32s v3", "Dv3/DSv3 Series"),
            ("Standard_D4", "standardDFamily", "D4/DS4", "D/DS Series"),
            ("Standard_D4_v2", "standardDv2Family", "D4 v2/DS4 v2", "Dv2/DSv2 Series"),
            ("Standard_D4_v3", "standardDv3Family", "D4 v3/D4s v3", "Dv3/DSv3 Series"),
            ("Standard_D48_v3", "standardDv3Family", "D48 v3/D48s v3", "Dv3/DSv3 Series"),
            ("Standard_D48a_v4", "standardDAv4Family", "D48a v4/D48as v4", "Dav4/Dasv4 Series"),
            ("Standard_D48as_v4", "standardDASv4Family", "D48a v4/D48as v4", "Dav4/Dasv4 Series"),
            ("Standard_D48d_v4", "standardDDv4Family", "D48d v4", "Ddv4 Series"),
            ("Standard_D48d_v5", "standardDdv5Family", "D48d v5", ""),
            ("Standard_D48ds_v4", "standardDDSv4Family", "D48ds v4", "Ddsv4 Series"),
            ("Standard_D48ds_v5", "standardDdsv5Family", "D48ds v5", ""),
            ("Standard_D48s_v3", "standardDSv3Family", "D48 v3/D48s v3", "Dv3/DSv3 Series"),
            ("Standard_D4a_v4", "standardDAv4Family", "D4a v4/D4as v4", "Dav4/Dasv4 Series"),
            ("Standard_D4as_v4", "standardDASv4Family", "D4a v4/D4as v4", "Dav4/Dasv4 Series"),
            ("Standard_D4d_v4", "standardDDv4Family", "D4d v4", "Ddv4 Series"),
            ("Standard_D4d_v5", "standardDdv5Family", "D4d v5", ""),
            ("Standard_D4ds_v4", "standardDDSv4Family", "D4ds v4", "Ddsv4 Series"),
            ("Standard_D4ds_v5", "standardDdsv5Family", "D4ds v5", ""),
            ("Standard_D4s_v3", "standardDSv3Family", "D4 v3/D4s v3", "Dv3/DSv3 Series"),
            ("Standard_D5_v2", "standardDv2Family", "D5 v2/DS5 v2", "Dv2/DSv2 Series"),
            ("Standard_D64_v3", "standardDv3Family", "D64 v3/D64s v3", "Dv3/DSv3 Series"),
            ("Standard_D64a_v4", "standardDAv4Family", "D64a v4/D64as v4", "Dav4/Dasv4 Series"),
            ("Standard_D64as_v4", "standardDASv4Family", "D64a v4/D64as v4", "Dav4/Dasv4 Series"),
            ("Standard_D64d_v4", "standardDDv4Family", "D64d v4", "Ddv4 Series"),
            ("Standard_D64d_v5", "standardDdv5Family", "D64d v5", ""),
            ("Standard_D64ds_v4", "standardDDSv4Family", "D64ds v4", "Ddsv4 Series"),
            ("Standard_D64ds_v5", "standardDdsv5Family", "D64ds v5", ""),
            ("Standard_D64s_v3", "standardDSv3Family", "D64 v3/D64s v3", "Dv3/DSv3 Series"),
            ("Standard_D8_v3", "standardDv3Family", "D8 v3/D8s v3", "Dv3/DSv3 Series"),
            ("Standard_D8a_v4", "standardDAv4Family", "D8a v4/D8as v4", "Dav4/Dasv4 Series"),
            ("Standard_D8as_v4", "standardDASv4Family", "D8a v4/D8as v4", "Dav4/Dasv4 Series"),
            ("Standard_D8d_v4", "standardDDv4Family", "D8d v4", "Ddv4 Series"),
            ("Standard_D8d_v5", "standardDdv5Family", "D8d v5", ""),
            ("Standard_D8ds_v4", "standardDDSv4Family", "D8ds v4", "Ddsv4 Series"),
            ("Standard_D8ds_v5", "standardDdsv5Family", "D8ds v5", ""),
            ("Standard_D8s_v3", "standardDSv3Family", "D8 v3/D8s v3", "Dv3/DSv3 Series"),
            ("Standard_D96a_v4", "standardDAv4Family", "D96a v4/D96as v4", "Dav4/Dasv4 Series"),
            ("Standard_D96as_v4", "standardDASv4Family", "D96a v4/D96as v4", "Dav4/Dasv4 Series"),
            ("Standard_D96d_v5", "standardDdv5Family", "D96d v5", ""),
            ("Standard_D96ds_v5", "standardDdsv5Family", "D96ds v5", ""),
            ("Standard_DC1s_v2", "standardDCSv2Family", "DC1s v2", "DCSv2 Series"),
            ("Standard_DC2s_v2", "standardDCSv2Family", "DC2s v2", "DCSv2 Series"),
            ("Standard_DC4s_v2", "standardDCSv2Family", "DC4s v2", "DCSv2 Series"),
            ("Standard_DS1", "standardDSFamily", "D1/DS1", "D/DS Series"),
            ("Standard_DS1_v2", "standardDSv2Family", "D1 v2/DS1 v2", "Dv2/DSv2 Series"),
            ("Standard_DS11", "standardDSFamily", "D11/DS11", "D/DS Series"),
            ("Standard_DS11_v2", "standardDSv2Family", "D11 v2/DS11 v2", "Dv2/DSv2 Series"),
            ("Standard_DS12", "standardDSFamily", "D12/DS12", "D/DS Series"),
            ("Standard_DS12_v2", "standardDSv2Family", "D12 v2/DS12 v2", "Dv2/DSv2 Series"),
            ("Standard_DS13", "standardDSFamily", "D13/DS13", "D/DS Series"),
            ("Standard_DS13_v2", "standardDSv2Family", "D13 v2/DS13 v2", "Dv2/DSv2 Series"),
            ("Standard_DS14", "standardDSFamily", "D14/DS14", "D/DS Series"),
            ("Standard_DS14_v2", "standardDSv2Family", "D14 v2/DS14 v2", "Dv2/DSv2 Series"),
            ("Standard_DS15_v2", "standardDSv2Family", "D15 v2/DS15 v2", "Dv2/DSv2 Series"),
            ("Standard_DS2", "standardDSFamily", "D2/DS2", "D/DS Series"),
            ("Standard_DS2_v2", "standardDSv2Family", "D2 v2/DS2 v2", "Dv2/DSv2 Series"),
            ("Standard_DS3", "standardDSFamily", "D3/DS3", "D/DS Series"),
            ("Standard_DS3_v2", "standardDSv2Family", "D3 v2/DS3 v2", "Dv2/DSv2 Series"),
            ("Standard_DS4", "standardDSFamily", "D4/DS4", "D/DS Series"),
            ("Standard_DS4_v2", "standardDSv2Family", "D4 v2/DS4 v2", "Dv2/DSv2 Series"),
            ("Standard_DS5_v2", "standardDSv2Family", "D5 v2/DS5 v2", "Dv2/DSv2 Series"),
            ("Standard_E16_v3", "standardEv3Family", "E16 v3/E16s v3", "Ev3/ESv3 Series"),
            ("Standard_E16a_v4", "standardEAv4Family", "E16a v4/E16as v4", "Eav4/Easv4 Series"),
            ("Standard_E16as_v4", "standardEASv4Family", "E16a v4/E16as v4", "Eav4/Easv4 Series"),
            ("Standard_E16d_v4", "standardEDv4Family", "E16d v4", "Edv4 Series"),
            ("Standard_E16d_v5", "standardEdv5Family", "E16d v5", ""),
            ("Standard_E16ds_v4", "standardEDSv4Family", "E16ds v4", "Edsv4 Series"),
            ("Standard_E16ds_v5", "standardEdsv5Family", "E16ds v5", "Edsv5 Series"),
            ("Standard_E16s_v3", "standardESv3Family", "E16 v3/E16s v3", "Ev3/ESv3 Series"),
            ("Standard_E2_v3", "standardEv3Family", "E2 v3/E2s v3", "Ev3/ESv3 Series"),
            ("Standard_E20a_v4", "standardEAv4Family", "E20a v4/E20as v4", "Eav4/Easv4 Series"),
            ("Standard_E20as_v4", "standardEASv4Family", "E20a v4/E20as v4", "Eav4/Easv4 Series"),
            ("Standard_E20d_v4", "standardEDv4Family", "E20d v4", "Edv4 Series"),
            ("Standard_E20d_v5", "standardEdv5Family", "E20d v5", ""),
            ("Standard_E20ds_v4", "standardEDSv4Family", "E20ds v4", "Edsv4 Series"),
            ("Standard_E20ds_v5", "standardEdsv5Family", "E20ds v5", "Edsv5 Series"),
            ("Standard_E2a_v4", "standardEAv4Family", "E2a v4/E2as v4", "Eav4/Easv4 Series"),
            ("Standard_E2as_v4", "standardEASv4Family", "E2a v4/E2as v4", "Eav4/Easv4 Series"),
            ("Standard_E2d_v4", "standardEDv4Family", "E2d v4", "Edv4 Series"),
            ("Standard_E2d_v5", "standardEdv5Family", "E2d v5", ""),
            ("Standard_E2ds_v4", "standardEDSv4Family", "E2ds v4", "Edsv4 Series"),
            ("Standard_E2ds_v5", "standardEdsv5Family", "E2ds v5", "Edsv5 Series"),
            ("Standard_E2s_v3", "standardESv3Family", "E2 v3/E2s v3", "Ev3/ESv3 Series"),
            ("Standard_E32_v3", "standardEv3Family", "E32 v3/E32s v3", "Ev3/ESv3 Series"),
            ("Standard_E32a_v4", "standardEAv4Family", "E32a v4/E32as v4", "Eav4/Easv4 Series"),
            ("Standard_E32as_v4", "standardEASv4Family", "E32a v4/E32as v4", "Eav4/Easv4 Series"),
            ("Standard_E32d_v4", "standardEDv4Family", "E32d v4", "Edv4 Series"),
            ("Standard_E32d_v5", "standardEdv5Family", "E32d v5", ""),
            ("Standard_E32ds_v4", "standardEDSv4Family", "E32ds v4", "Edsv4 Series"),
            ("Standard_E32ds_v5", "standardEdsv5Family", "E32ds v5", "Edsv5 Series"),
            ("Standard_E32s_v3", "standardESv3Family", "E32 v3/E32s v3", "Ev3/ESv3 Series"),
            ("Standard_E4_v3", "standardEv3Family", "E4 v3/E4s v3", "Ev3/ESv3 Series"),
            ("Standard_E48_v3", "standardEv3Family", "E48 v3/E48s v3", "Ev3/ESv3 Series"),
            ("Standard_E48a_v4", "standardEAv4Family", "E48a v4/E48as v4", "Eav4/Easv4 Series"),
            ("Standard_E48as_v4", "standardEASv4Family", "E48a v4/E48as v4", "Eav4/Easv4 Series"),
            ("Standard_E48d_v4", "standardEDv4Family", "E48d v4", "Edv4 Series"),
            ("Standard_E48d_v5", "standardEdv5Family", "E48d v5", ""),
            ("Standard_E48ds_v4", "standardEDSv4Family", "E48ds v4", "Edsv4 Series"),
            ("Standard_E48ds_v5", "standardEdsv5Family", "E48ds v5", "Edsv5 Series"),
            ("Standard_E48s_v3", "standardESv3Family", "E48 v3/E48s v3", "Ev3/ESv3 Series"),
            ("Standard_E4a_v4", "standardEAv4Family", "E4a v4/E4as v4", "Eav4/Easv4 Series"),
            ("Standard_E4as_v4", "standardEASv4Family", "E4a v4/E4as v4", "Eav4/Easv4 Series"),
            ("Standard_E4d_v4", "standardEDv4Family", "E4d v4", "Edv4 Series"),
            ("Standard_E4d_v5", "standardEdv5Family", "E4d v5", ""),
            ("Standard_E4ds_v4", "standardEDSv4Family", "E4ds v4", "Edsv4 Series"),
            ("Standard_E4ds_v5", "standardEdsv5Family", "E4ds v5", "Edsv5 Series"),
            ("Standard_E4s_v3", "standardESv3Family", "E4 v3/E4s v3", "Ev3/ESv3 Series"),
            ("Standard_E64_v3", "standardEv3Family", "E64 v3/E64s v3", "Ev3/ESv3 Series"),
            ("Standard_E64a_v4", "standardEAv4Family", "E64a v4/E64as v4", "Eav4/Easv4 Series"),
            ("Standard_E64as_v4", "standardEASv4Family", "E64a v4/E64as v4", "Eav4/Easv4 Series"),
            ("Standard_E64d_v4", "standardEDv4Family", "E64d v4", "Edv4 Series"),
            ("Standard_E64d_v5", "standardEdv5Family", "E64d v5", ""),
            ("Standard_E64ds_v4", "standardEDSv4Family", "E64ds v4", "Edsv4 Series"),
            ("Standard_E64ds_v5", "standardEdsv5Family", "E64ds v5", "Edsv5 Series"),
            ("Standard_E64i_v3", "standardEIv3Family", "E64i v3/E64is v3", "Ev3/ESv3 Series"),
            ("Standard_E64s_v3", "standardESv3Family", "E64 v3/E64s v3", "Ev3/ESv3 Series"),
            ("Standard_E8_v3", "standardEv3Family", "E8 v3/E8s v3", "Ev3/ESv3 Series"),
            ("Standard_E80ids_v4", "standardXEIDSv4Family", "E80ids v4", "Edsv4 Series"),
            ("Standard_E80is_v4", "standardXEISv4Family", "E80is v4", "Esv4 Series"),
            ("Standard_E8a_v4", "standardEAv4Family", "E8a v4/E8as v4", "Eav4/Easv4 Series"),
            ("Standard_E8as_v4", "standardEASv4Family", "E8a v4/E8as v4", "Eav4/Easv4 Series"),
            ("Standard_E8d_v4", "standardEDv4Family", "E8d v4", "Edv4 Series"),
            ("Standard_E8d_v5", "standardEdv5Family", "E8d v5", ""),
            ("Standard_E8ds_v4", "standardEDSv4Family", "E8ds v4", "Edsv4 Series"),
            ("Standard_E8ds_v5", "standardEdsv5Family", "E8ds v5", "Edsv5 Series"),
            ("Standard_E8s_v3", "standardESv3Family", "E8 v3/E8s v3", "Ev3/ESv3 Series"),
            ("Standard_E96a_v4", "standardEAv4Family", "E96a v4/E96as v4", "Eav4/Easv4 Series"),
            ("Standard_E96as_v4", "standardEASv4Family", "E96a v4/E96as v4", "Eav4/Easv4 Series"),
            ("Standard_E96d_v5", "standardEdv5Family", "E96d v5", ""),
            ("Standard_E96ds_v5", "standardEdsv5Family", "E96ds v5", "Edsv5 Series"),
            ("Standard_F1", "standardFFamily", "F1/F1s", "F/FS Series"),
            ("Standard_F16", "standardFFamily", "F16/F16s", "F/FS Series"),
            ("Standard_F16s", "standardFSFamily", "F16/F16s", "F/FS Series"),
            ("Standard_F16s_v2", "standardFSv2Family", "F16s v2", "FSv2 Series"),
            ("Standard_F1s", "standardFSFamily", "F1/F1s", "F/FS Series"),
            ("Standard_F2", "standardFFamily", "F2/F2s", "F/FS Series"),
            ("Standard_F2s", "standardFSFamily", "F2/F2s", "F/FS Series"),
            ("Standard_F2s_v2", "standardFSv2Family", "F2s v2", "FSv2 Series"),
            ("Standard_F32s_v2", "standardFSv2Family", "F32s v2", "FSv2 Series"),
            ("Standard_F4", "standardFFamily", "F4/F4s", "F/FS Series"),
            ("Standard_F48s_v2", "standardFSv2Family", "F48s v2", "FSv2 Series"),
            ("Standard_F4s", "standardFSFamily", "F4/F4s", "F/FS Series"),
            ("Standard_F4s_v2", "standardFSv2Family", "F4s v2", "FSv2 Series"),
            ("Standard_F64s_v2", "standardFSv2Family", "F64s v2", "FSv2 Series"),
            ("Standard_F72s_v2", "standardFSv2Family", "F72s v2", "FSv2 Series"),
            ("Standard_F8", "standardFFamily", "F8/F8s", "F/FS Series"),
            ("Standard_F8s", "standardFSFamily", "F8/F8s", "F/FS Series"),
            ("Standard_F8s_v2", "standardFSv2Family", "F8s v2", "FSv2 Series"),
            ("Standard_FX12mds", "standardFXMDVSFamily", "FX12mds", ""),
            ("Standard_FX24mds", "standardFXMDVSFamily", "FX24mds", ""),
            ("Standard_FX36mds", "standardFXMDVSFamily", "FX36mds", ""),
            ("Standard_FX48mds", "standardFXMDVSFamily", "FX48mds", ""),
            ("Standard_FX4mds", "standardFXMDVSFamily", "FX4mds", ""),
            ("Standard_G1", "standardGFamily", "G1/GS1", "G/GS Series"),
            ("Standard_G2", "standardGFamily", "G2/GS2", "G/GS Series"),
            ("Standard_G3", "standardGFamily", "G3/GS3", "G/GS Series"),
            ("Standard_G4", "standardGFamily", "G4/GS4", "G/GS Series"),
            ("Standard_G5", "standardGFamily", "G5/GS5", "G/GS Series"),
            ("Standard_GS1", "standardGSFamily", "G1/GS1", "G/GS Series"),
            ("Standard_GS2", "standardGSFamily", "G2/GS2", "G/GS Series"),
            ("Standard_GS3", "standardGSFamily", "G3/GS3", "G/GS Series"),
            ("Standard_GS4", "standardGSFamily", "G4/GS4", "G/GS Series"),
            ("Standard_GS5", "standardGSFamily", "G5/GS5", "G/GS Series"),
            ("Standard_H16", "standardHFamily", "H16", "H Series"),
            ("Standard_H16_Promo", "standardHPromoFamily", "H16", "H Promo Series"),
            ("Standard_H16m", "standardHFamily", "H16m", "H Series"),
            ("Standard_H16m_Promo", "standardHPromoFamily", "H16m", "H Promo Series"),
            ("Standard_H16mr", "standardHFamily", "H16mr", "H Series"),
            ("Standard_H16mr_Promo", "standardHPromoFamily", "H16mr", "H Promo Series"),
            ("Standard_H16r", "standardHFamily", "H16r", "H Series"),
            ("Standard_H16r_Promo", "standardHPromoFamily", "H16r", "H Promo Series"),
            ("Standard_H8", "standardHFamily", "H8", "H Series"),
            ("Standard_H8_Promo", "standardHPromoFamily", "H8", "H Promo Series"),
            ("Standard_H8m", "standardHFamily", "H8m", "H Series"),
            ("Standard_H8m_Promo", "standardHPromoFamily", "H8m", "H Promo Series"),
            ("Standard_HB120-16rs_v3", "standardHBv3Family", "HB120rs_v3", "HBrsv3 Series"),
            ("Standard_HB120-32rs_v3", "standardHBv3Family", "HB120rs_v3", "HBrsv3 Series"),
            ("Standard_HB120-64rs_v3", "standardHBv3Family", "HB120rs_v3", "HBrsv3 Series"),
            ("Standard_HB120-96rs_v3", "standardHBv3Family", "HB120rs_v3", "HBrsv3 Series"),
            ("Standard_HB120rs_v2", "standardHBrsv2Family", "HB120rs v2", "HBSv2 Series"),
            ("Standard_HB120rs_v3", "standardHBv3Family", "HB120rs_v3", "HBrsv3 Series"),
            ("Standard_HB60rs", "standardHBSFamily", "HB60rs", "HBS Series"),
            ("Standard_HC44rs", "standardHCSFamily", "HC44rs", "HCS Series"),
            ("Standard_L16s", "standardLSFamily", "L16s", "LS Series"),
            ("Standard_L16s_v2", "standardLSv2Family", "L16s v2", "LSv2 Series"),
            ("Standard_L32s", "standardLSFamily", "L32s", "LS Series"),
            ("Standard_L32s_v2", "standardLSv2Family", "L32s v2", "LSv2 Series"),
            ("Standard_L48s_v2", "standardLSv2Family", "L48s v2", "LSv2 Series"),
            ("Standard_L4s", "standardLSFamily", "L4s", "LS Series"),
            ("Standard_L64s_v2", "standardLSv2Family", "L64s v2", "LSv2 Series"),
            ("Standard_L80s_v2", "standardLSv2Family", "L80s v2", "LSv2 Series"),
            ("Standard_L8s", "standardLSFamily", "L8s", "LS Series"),
            ("Standard_L8s_v2", "standardLSv2Family", "L8s v2", "LSv2 Series"),
            ("Standard_M128", "standardMSFamily", "M128s", "MS Series"),
            ("Standard_M128m", "standardMSFamily", "M128ms", "MS Series"),
            ("Standard_M128ms", "standardMSFamily", "M128ms", "MS Series"),
            ("Standard_M128s", "standardMSFamily", "M128s", "MS Series"),
            ("Standard_M16ms", "standardMSFamily", "M16ms", "MS Series"),
            ("Standard_M208ms_v2", "standardMSv2Family", "M208ms v2", "MSv2 Series"),
            ("Standard_M208s_v2", "standardMSv2Family", "M208s v2", "MSv2 Series"),
            ("Standard_M32ls", "standardMSFamily", "M32ls", "MS Series"),
            ("Standard_M32ms", "standardMSFamily", "M32ms", "MS Series"),
            ("Standard_M32ts", "standardMSFamily", "M32ts", "MS Series"),
            ("Standard_M416ms_v2", "standardMSv2Family", "M416ms v2", "MSv2 Series"),
            ("Standard_M416s_v2", "standardMSv2Family", "M416s v2", "MSv2 Series"),
            ("Standard_M64", "standardMSFamily", "M64s", "MS Series"),
            ("Standard_M64ls", "standardMSFamily", "M64ls", "MS Series"),
            ("Standard_M64m", "standardMSFamily", "M64ms", "MS Series"),
            ("Standard_M64ms", "standardMSFamily", "M64ms", "MS Series"),
            ("Standard_M64s", "standardMSFamily", "M64s", "MS Series"),
            ("Standard_M8ms", "standardMSFamily", "M8ms", "MS Series"),
            ("Standard_NC12", "standardNCFamily", "NC12", "NC Series"),
            ("Standard_NC12_Promo", "standardNCPromoFamily", "NC12", "NC Promo Series"),
            ("Standard_NC12s_v2", "standardNCSv2Family", "NC12s v2", "NCSv2 Series"),
            ("Standard_NC12s_v3", "standardNCSv3Family", "NC12s v3", "NCSv3 Series"),
            ("Standard_NC16as_T4_v3", "standardNCASt4v3Family", "NC16as T4 v3", "NCasv3 T4 Series"),
            ("Standard_NC24", "standardNCFamily", "NC24", "NC Series"),
            ("Standard_NC24_Promo", "standardNCPromoFamily", "NC24", "NC Promo Series"),
            ("Standard_NC24r", "standardNCFamily", "NC24R", "NC Series"),
            ("Standard_NC24r_Promo", "standardNCPromoFamily", "NC24r", "NC Promo Series"),
            ("Standard_NC24rs_v2", "standardNCSv2Family", "NC24rs v2", "NCSv2 Series"),
            ("Standard_NC24rs_v3", "standardNCSv3Family", "NC24rs v3", "NCSv3 Series"),
            ("Standard_NC24s_v2", "standardNCSv2Family", "NC24s v2", "NCSv2 Series"),
            ("Standard_NC24s_v3", "standardNCSv3Family", "NC24s v3", "NCSv3 Series"),
            ("Standard_NC4as_T4_v3", "standardNCASt4v3Family", "NC4as T4 v3", "NCasv3 T4 Series"),
            ("Standard_NC6", "standardNCFamily", "NC6", "NC Series"),
            ("Standard_NC6_Promo", "standardNCPromoFamily", "NC6", "NC Promo Series"),
            ("Standard_NC64as_T4_v3", "standardNCASt4v3Family", "NC64as T4 v3", "NCasv3 T4 Series"),
            ("Standard_NC6s_v2", "standardNCSv2Family", "NC6s v2", "NCSv2 Series"),
            ("Standard_NC6s_v3", "standardNCSv3Family", "NC6s v3", "NCSv3 Series"),
            ("Standard_NC8as_T4_v3", "standardNCASt4v3Family", "NC8as T4 v3", "NCasv3 T4 Series"),
            ("Standard_ND12s", "standardNDSFamily", "ND12s", "NDS Series"),
            ("Standard_ND24rs", "standardNDSFamily", "ND24rs", "NDS Series"),
            ("Standard_ND24s", "standardNDSFamily", "ND24s", "NDS Series"),
            ("Standard_ND40rs_v2", "standardNDSv2Family", "ND40rs v2", "NDrSv2 Series"),
            ("Standard_ND40s_v2", "standardNDSv2Family", "NDmr40s v2", "NDSv2 Series"),
            ("Standard_ND6s", "standardNDSFamily", "ND6s", "NDS Series"),
            ("Standard_ND96amsr_A100_v4", "standardNDAMSv4Family", "ND96amsr A100 v4", ""),
            ("Standard_ND96asr_v4", "standardNDASv4Family", "ND96asr v4", "NDasr A100 v4 Series"),
            ("Standard_NP10s", "standardNPSFamily", "NP10s", "NP Series"),
            ("Standard_NP20s", "standardNPSFamily", "NP20s", "NP Series"),
            ("Standard_NP40s", "standardNPSFamily", "NP40s", "NP Series"),
            ("Standard_NV12", "standardNVFamily", "NV12", "NV Series"),
            ("Standard_NV12_Promo", "standardNVPromoFamily", "NV12", "NV Promo Series"),
            ("Standard_NV12s_v3", "standardNVSv3Family", "NV12s v3", "NVSv3 Series"),
            ("Standard_NV16as_v4", "standardNVSv4Family", "NV16as v4", "NVasv4 Series"),
            ("Standard_NV24", "standardNVFamily", "NV24", "NV Series"),
            ("Standard_NV24_Promo", "standardNVPromoFamily", "NV24", "NV Promo Series"),
            ("Standard_NV24s_v3", "standardNVSv3Family", "NV24s v3", "NVSv3 Series"),
            ("Standard_NV32as_v4", "standardNVSv4Family", "NV32as v4", "NVasv4 Series"),
            ("Standard_NV48s_v3", "standardNVSv3Family", "NV48s v3", "NVSv3 Series"),
            ("Standard_NV4as_v4", "standardNVSv4Family", "NV4as v4", "NVasv4 Series"),
            ("Standard_NV6", "standardNVFamily", "NV6", "NV Series"),
            ("Standard_NV6_Promo", "standardNVPromoFamily", "NV6", "NV Promo Series"),
            ("Standard_NV8as_v4", "standardNVSv4Family", "NV8as v4", "NVasv4 Series"),
        };

        // TODO: Batch will provide an API for this in a future release of the client library
        private static IEnumerable<string> VerifiedVmSizes => new List<string>
        {
            "Standard_A1",
            "Standard_A1_v2",
            "Standard_A2",
            "Standard_A2_v2",
            "Standard_A2m_v2",
            "Standard_A3",
            "Standard_A4",
            "Standard_A4_v2",
            "Standard_A4m_v2",
            "Standard_A5",
            "Standard_A6",
            "Standard_A7",
            "Standard_A8_v2",
            "Standard_A8m_v2",
            "Standard_D1",
            "Standard_D1_v2",
            "Standard_D11",
            "Standard_D11_v2",
            "Standard_D12",
            "Standard_D12_v2",
            "Standard_D13",
            "Standard_D13_v2",
            "Standard_D14",
            "Standard_D14_v2",
<<<<<<< HEAD
=======
            "Standard_D15_v2",
>>>>>>> 23d2cdc5
            "Standard_D16_v3",
            "Standard_D16a_v4",
            "Standard_D16as_v4",
            "Standard_D16d_v4",
            "Standard_D16ds_v4",
            "Standard_D16s_v3",
            "Standard_D2",
            "Standard_D2_v2",
            "Standard_D2_v3",
            "Standard_D2a_v4",
            "Standard_D2as_v4",
            "Standard_D2d_v4",
            "Standard_D2ds_v4",
            "Standard_D2s_v3",
            "Standard_D3",
            "Standard_D3_v2",
            "Standard_D32_v3",
            "Standard_D32a_v4",
            "Standard_D32as_v4",
            "Standard_D32d_v4",
            "Standard_D32ds_v4",
            "Standard_D32s_v3",
            "Standard_D4",
            "Standard_D4_v2",
            "Standard_D4_v3",
            "Standard_D48_v3",
            "Standard_D48a_v4",
            "Standard_D48as_v4",
            "Standard_D48d_v4",
            "Standard_D48ds_v4",
            "Standard_D48s_v3",
            "Standard_D4a_v4",
            "Standard_D4as_v4",
            "Standard_D4d_v4",
            "Standard_D4ds_v4",
            "Standard_D4s_v3",
            "Standard_D5_v2",
            "Standard_D64_v3",
            "Standard_D64a_v4",
            "Standard_D64as_v4",
            "Standard_D64d_v4",
            "Standard_D64ds_v4",
            "Standard_D64s_v3",
            "Standard_D8_v3",
            "Standard_D8a_v4",
            "Standard_D8as_v4",
            "Standard_D8d_v4",
            "Standard_D8ds_v4",
            "Standard_D8s_v3",
            "Standard_D96a_v4",
            "Standard_D96as_v4",
<<<<<<< HEAD
=======
            "Standard_DC1s_v2",
            "Standard_DC2s_v2",
            "Standard_DC4s_v2",
>>>>>>> 23d2cdc5
            "Standard_DS1",
            "Standard_DS1_v2",
            "Standard_DS11",
            "Standard_DS11_v2",
            "Standard_DS12",
            "Standard_DS12_v2",
            "Standard_DS13",
            "Standard_DS13_v2",
            "Standard_DS14",
            "Standard_DS14_v2",
<<<<<<< HEAD
=======
            "Standard_DS15_v2",
>>>>>>> 23d2cdc5
            "Standard_DS2",
            "Standard_DS2_v2",
            "Standard_DS3",
            "Standard_DS3_v2",
            "Standard_DS4",
            "Standard_DS4_v2",
            "Standard_DS5_v2",
            "Standard_E16_v3",
            "Standard_E16a_v4",
            "Standard_E16as_v4",
            "Standard_E16d_v4",
            "Standard_E16ds_v4",
            "Standard_E16s_v3",
            "Standard_E2_v3",
            "Standard_E2a_v4",
            "Standard_E2as_v4",
            "Standard_E2d_v4",
            "Standard_E2ds_v4",
            "Standard_E2s_v3",
            "Standard_E32_v3",
            "Standard_E32a_v4",
            "Standard_E32as_v4",
            "Standard_E32d_v4",
            "Standard_E32ds_v4",
            "Standard_E32s_v3",
            "Standard_E4_v3",
            "Standard_E48_v3",
            "Standard_E48a_v4",
            "Standard_E48as_v4",
            "Standard_E48d_v4",
            "Standard_E48ds_v4",
            "Standard_E48s_v3",
            "Standard_E4a_v4",
            "Standard_E4as_v4",
            "Standard_E4d_v4",
            "Standard_E4ds_v4",
            "Standard_E4s_v3",
            "Standard_E64_v3",
            "Standard_E64a_v4",
            "Standard_E64as_v4",
            "Standard_E64d_v4",
            "Standard_E64ds_v4",
            "Standard_E64i_v3",
            "Standard_E64s_v3",
            "Standard_E8_v3",
            "Standard_E80ids_v4",
            "Standard_E8a_v4",
            "Standard_E8as_v4",
            "Standard_E8d_v4",
            "Standard_E8ds_v4",
            "Standard_E8s_v3",
            "Standard_E96a_v4",
            "Standard_E96as_v4",
            "Standard_F1",
            "Standard_F16",
            "Standard_F16s",
            "Standard_F16s_v2",
            "Standard_F1s",
            "Standard_F2",
            "Standard_F2s",
            "Standard_F2s_v2",
            "Standard_F32s_v2",
            "Standard_F4",
            "Standard_F48s_v2",
            "Standard_F4s",
            "Standard_F4s_v2",
            "Standard_F64s_v2",
            "Standard_F72s_v2",
            "Standard_F8",
            "Standard_F8s",
            "Standard_F8s_v2",
<<<<<<< HEAD
=======
            "Standard_FX12mds",
            "Standard_FX24mds",
            "Standard_FX36mds",
            "Standard_FX48mds",
            "Standard_FX4mds",
>>>>>>> 23d2cdc5
            "Standard_G1",
            "Standard_G2",
            "Standard_G3",
            "Standard_G4",
            "Standard_G5",
            "Standard_GS1",
            "Standard_GS2",
            "Standard_GS3",
            "Standard_GS4",
            "Standard_GS5",
            "Standard_H16",
<<<<<<< HEAD
            "Standard_H16m",
            "Standard_H16mr",
            "Standard_H16r",
            "Standard_H8",
            "Standard_H8m",
=======
            "Standard_H16_Promo",
            "Standard_H16m",
            "Standard_H16m_Promo",
            "Standard_H16mr",
            "Standard_H16mr_Promo",
            "Standard_H16r",
            "Standard_H16r_Promo",
            "Standard_H8",
            "Standard_H8_Promo",
            "Standard_H8m",
            "Standard_H8m_Promo",
>>>>>>> 23d2cdc5
            "Standard_HB120-16rs_v3",
            "Standard_HB120-32rs_v3",
            "Standard_HB120-64rs_v3",
            "Standard_HB120-96rs_v3",
            "Standard_HB120rs_v2",
            "Standard_HB120rs_v3",
            "Standard_HB60rs",
            "Standard_HC44rs",
            "Standard_L16s",
            "Standard_L16s_v2",
            "Standard_L32s",
            "Standard_L32s_v2",
            "Standard_L48s_v2",
            "Standard_L4s",
            "Standard_L64s_v2",
            "Standard_L80s_v2",
            "Standard_L8s",
            "Standard_L8s_v2",
            "Standard_M128",
            "Standard_M128m",
            "Standard_M128ms",
            "Standard_M128s",
            "Standard_M16ms",
<<<<<<< HEAD
            "Standard_M32ls",
            "Standard_M32ms",
            "Standard_M32ts",
=======
            "Standard_M208ms_v2",
            "Standard_M208s_v2",
            "Standard_M32ls",
            "Standard_M32ms",
            "Standard_M32ts",
            "Standard_M416ms_v2",
            "Standard_M416s_v2",
>>>>>>> 23d2cdc5
            "Standard_M64",
            "Standard_M64ls",
            "Standard_M64m",
            "Standard_M64ms",
            "Standard_M64s",
            "Standard_M8ms",
            "Standard_NC12",
<<<<<<< HEAD
=======
            "Standard_NC12_Promo",
>>>>>>> 23d2cdc5
            "Standard_NC12s_v2",
            "Standard_NC12s_v3",
            "Standard_NC16as_T4_v3",
            "Standard_NC24",
<<<<<<< HEAD
            "Standard_NC24r",
=======
            "Standard_NC24_Promo",
            "Standard_NC24r",
            "Standard_NC24r_Promo",
>>>>>>> 23d2cdc5
            "Standard_NC24rs_v2",
            "Standard_NC24rs_v3",
            "Standard_NC24s_v2",
            "Standard_NC24s_v3",
            "Standard_NC4as_T4_v3",
            "Standard_NC6",
<<<<<<< HEAD
=======
            "Standard_NC6_Promo",
>>>>>>> 23d2cdc5
            "Standard_NC64as_T4_v3",
            "Standard_NC6s_v2",
            "Standard_NC6s_v3",
            "Standard_NC8as_T4_v3",
            "Standard_ND12s",
            "Standard_ND24rs",
            "Standard_ND24s",
            "Standard_ND6s",
            "Standard_NP10s",
            "Standard_NP20s",
            "Standard_NP40s",
            "Standard_NV12",
<<<<<<< HEAD
            "Standard_NV12s_v3",
            "Standard_NV16as_v4",
            "Standard_NV24",
=======
            "Standard_NV12_Promo",
            "Standard_NV12s_v3",
            "Standard_NV16as_v4",
            "Standard_NV24",
            "Standard_NV24_Promo",
>>>>>>> 23d2cdc5
            "Standard_NV24s_v3",
            "Standard_NV32as_v4",
            "Standard_NV48s_v3",
            "Standard_NV4as_v4",
            "Standard_NV6",
<<<<<<< HEAD
=======
            "Standard_NV6_Promo",
>>>>>>> 23d2cdc5
            "Standard_NV8as_v4"
        };
    }
}<|MERGE_RESOLUTION|>--- conflicted
+++ resolved
@@ -359,10 +359,7 @@
             "Standard_D13_v2",
             "Standard_D14",
             "Standard_D14_v2",
-<<<<<<< HEAD
-=======
             "Standard_D15_v2",
->>>>>>> 23d2cdc5
             "Standard_D16_v3",
             "Standard_D16a_v4",
             "Standard_D16as_v4",
@@ -414,12 +411,9 @@
             "Standard_D8s_v3",
             "Standard_D96a_v4",
             "Standard_D96as_v4",
-<<<<<<< HEAD
-=======
             "Standard_DC1s_v2",
             "Standard_DC2s_v2",
             "Standard_DC4s_v2",
->>>>>>> 23d2cdc5
             "Standard_DS1",
             "Standard_DS1_v2",
             "Standard_DS11",
@@ -430,10 +424,7 @@
             "Standard_DS13_v2",
             "Standard_DS14",
             "Standard_DS14_v2",
-<<<<<<< HEAD
-=======
             "Standard_DS15_v2",
->>>>>>> 23d2cdc5
             "Standard_DS2",
             "Standard_DS2_v2",
             "Standard_DS3",
@@ -505,14 +496,11 @@
             "Standard_F8",
             "Standard_F8s",
             "Standard_F8s_v2",
-<<<<<<< HEAD
-=======
             "Standard_FX12mds",
             "Standard_FX24mds",
             "Standard_FX36mds",
             "Standard_FX48mds",
             "Standard_FX4mds",
->>>>>>> 23d2cdc5
             "Standard_G1",
             "Standard_G2",
             "Standard_G3",
@@ -524,13 +512,6 @@
             "Standard_GS4",
             "Standard_GS5",
             "Standard_H16",
-<<<<<<< HEAD
-            "Standard_H16m",
-            "Standard_H16mr",
-            "Standard_H16r",
-            "Standard_H8",
-            "Standard_H8m",
-=======
             "Standard_H16_Promo",
             "Standard_H16m",
             "Standard_H16m_Promo",
@@ -542,7 +523,6 @@
             "Standard_H8_Promo",
             "Standard_H8m",
             "Standard_H8m_Promo",
->>>>>>> 23d2cdc5
             "Standard_HB120-16rs_v3",
             "Standard_HB120-32rs_v3",
             "Standard_HB120-64rs_v3",
@@ -566,11 +546,6 @@
             "Standard_M128ms",
             "Standard_M128s",
             "Standard_M16ms",
-<<<<<<< HEAD
-            "Standard_M32ls",
-            "Standard_M32ms",
-            "Standard_M32ts",
-=======
             "Standard_M208ms_v2",
             "Standard_M208s_v2",
             "Standard_M32ls",
@@ -578,7 +553,6 @@
             "Standard_M32ts",
             "Standard_M416ms_v2",
             "Standard_M416s_v2",
->>>>>>> 23d2cdc5
             "Standard_M64",
             "Standard_M64ls",
             "Standard_M64m",
@@ -586,31 +560,21 @@
             "Standard_M64s",
             "Standard_M8ms",
             "Standard_NC12",
-<<<<<<< HEAD
-=======
             "Standard_NC12_Promo",
->>>>>>> 23d2cdc5
             "Standard_NC12s_v2",
             "Standard_NC12s_v3",
             "Standard_NC16as_T4_v3",
             "Standard_NC24",
-<<<<<<< HEAD
-            "Standard_NC24r",
-=======
             "Standard_NC24_Promo",
             "Standard_NC24r",
             "Standard_NC24r_Promo",
->>>>>>> 23d2cdc5
             "Standard_NC24rs_v2",
             "Standard_NC24rs_v3",
             "Standard_NC24s_v2",
             "Standard_NC24s_v3",
             "Standard_NC4as_T4_v3",
             "Standard_NC6",
-<<<<<<< HEAD
-=======
             "Standard_NC6_Promo",
->>>>>>> 23d2cdc5
             "Standard_NC64as_T4_v3",
             "Standard_NC6s_v2",
             "Standard_NC6s_v3",
@@ -623,26 +587,17 @@
             "Standard_NP20s",
             "Standard_NP40s",
             "Standard_NV12",
-<<<<<<< HEAD
-            "Standard_NV12s_v3",
-            "Standard_NV16as_v4",
-            "Standard_NV24",
-=======
             "Standard_NV12_Promo",
             "Standard_NV12s_v3",
             "Standard_NV16as_v4",
             "Standard_NV24",
             "Standard_NV24_Promo",
->>>>>>> 23d2cdc5
             "Standard_NV24s_v3",
             "Standard_NV32as_v4",
             "Standard_NV48s_v3",
             "Standard_NV4as_v4",
             "Standard_NV6",
-<<<<<<< HEAD
-=======
             "Standard_NV6_Promo",
->>>>>>> 23d2cdc5
             "Standard_NV8as_v4"
         };
     }
